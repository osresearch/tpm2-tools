AC_INIT([tpm2.0-tools], [1.0.0])
AC_CONFIG_MACRO_DIR([m4])
AC_PROG_CC
AC_PROG_CXX
LT_INIT
AM_INIT_AUTOMAKE([foreign
                  subdir-objects])
AC_CONFIG_FILES([Makefile])
<<<<<<< HEAD
AC_CHECK_HEADER([tss2/tpm20.h],
                [
                 AC_DEFINE([HAVE_TPM20_H],
                           [1],
                           [Define if tpm20.h exists.])
                 ],
                [AC_MSG_ERROR([Missing TSS2 headers.])])
AC_CHECK_HEADER([tcti/tcti_socket.h],
                [
                 AC_DEFINE([HAVE_TCTI_SOCKET_H],
                           [1],
                           [Define if tcti_socket.h exists.])
                 ],
                [AC_MSG_ERROR([Missing TCTI socket header.])],
                [#include <tss2/tpm20.h>])
=======
AC_CHECK_LIB([tss2], [Tss2_Sys_GetContextSize], [],
             [AC_MSG_ERROR([Missing TSS2 library.])], [])
>>>>>>> fe48e567
AC_OUTPUT<|MERGE_RESOLUTION|>--- conflicted
+++ resolved
@@ -6,7 +6,6 @@
 AM_INIT_AUTOMAKE([foreign
                   subdir-objects])
 AC_CONFIG_FILES([Makefile])
-<<<<<<< HEAD
 AC_CHECK_HEADER([tss2/tpm20.h],
                 [
                  AC_DEFINE([HAVE_TPM20_H],
@@ -22,8 +21,6 @@
                  ],
                 [AC_MSG_ERROR([Missing TCTI socket header.])],
                 [#include <tss2/tpm20.h>])
-=======
 AC_CHECK_LIB([tss2], [Tss2_Sys_GetContextSize], [],
              [AC_MSG_ERROR([Missing TSS2 library.])], [])
->>>>>>> fe48e567
 AC_OUTPUT